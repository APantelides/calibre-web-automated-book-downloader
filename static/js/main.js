--- conflicted
+++ resolved
@@ -54,12 +54,8 @@
     setPriority: '/request/api/queue',
     clearCompleted: '/request/api/queue/clear',
     activeDownloads: '/request/api/downloads/active',
-<<<<<<< HEAD
-    duplicates: '/request/api/duplicates'
-=======
     duplicates: '/request/api/duplicates',
     duplicateFile: '/request/api/duplicates/file'
->>>>>>> 1f8af673
   };
   const FILTERS = ['isbn', 'author', 'title', 'lang', 'sort', 'content', 'format'];
 
